#ifndef PROTON_PLATFORM_H
#define PROTON_PLATFORM_H 1

/*
 *
 * Licensed to the Apache Software Foundation (ASF) under one
 * or more contributor license agreements.  See the NOTICE file
 * distributed with this work for additional information
 * regarding copyright ownership.  The ASF licenses this file
 * to you under the Apache License, Version 2.0 (the
 * "License"); you may not use this file except in compliance
 * with the License.  You may obtain a copy of the License at
 *
 *   http://www.apache.org/licenses/LICENSE-2.0
 *
 * Unless required by applicable law or agreed to in writing,
 * software distributed under the License is distributed on an
 * "AS IS" BASIS, WITHOUT WARRANTIES OR CONDITIONS OF ANY
 * KIND, either express or implied.  See the License for the
 * specific language governing permissions and limitations
 * under the License.
 *
 */

#include "proton/types.h"
#include "proton/error.h"

#ifdef __cplusplus
extern "C" {
#endif

/** Get the current time in pn_timestamp_t format.
 *
 * Returns current time in milliseconds since Unix Epoch,
 * as defined by AMQP 1.0
 *
 * @return current time
 * @internal
 */
pn_timestamp_t pn_i_now(void);

/** Generate a UUID in string format.
 *
 * Returns a newly generated UUID in the standard 36 char format.
 * The returned char* array is zero terminated.
 * (eg. d797830d-0f5b-49d4-a83f-adaa78425125)
 *
 * @return newly generated stringised UUID
 * @internal
 */
char* pn_i_genuuid(void);

/** Generate system error message.
 *
 * Populate the proton error structure based on the last system error
 * code.
 *
 * @param[in] error the proton error structure
 * @param[in] msg the descriptive context message
 * @return error->code
 *
 * @internal
 */
int pn_i_error_from_errno(pn_error_t *error, const char *msg);

/** Provide C99 atoll functinality.
 *
 * @param[in] num the string representation of the number.
 * @return the integer value.
 *
 * @internal
 */
int64_t pn_i_atoll(const char* num);

#ifdef _MSC_VER
/** Windows snprintf and vsnprintf substitutes.
 *
 * Provide the expected C99 behavior for these functions.
 */
#include <stdio.h>

#define snprintf pn_i_snprintf
#define vsnprintf pn_i_vsnprintf

int pn_i_snprintf(char *buf, size_t count, const char *fmt, ...);
int pn_i_vsnprintf(char *buf, size_t count, const char *fmt, va_list ap);
#endif

<<<<<<< HEAD
#if defined _MSC_VER || defined _OPENVMS
#if !defined(va_copy)
#define va_copy(d,s) ((d) = (s))
#endif
=======
#define strcasecmp(A,B) (!pni_eq_nocase(A,B))
#define strncasecmp(A,B,C) (!pni_eq_n_nocase(A,B,C))

#if !defined(S_ISDIR)
# define S_ISDIR(X) ((X) & _S_IFDIR)
#endif

#endif

#if defined _MSC_VER || defined _OPENVMS
#if !defined(va_copy)
#define va_copy(d,s) ((d) = (s))
#endif
>>>>>>> 1781b4e9
#endif

#ifdef __cplusplus
}
#endif

#endif /* platform.h */<|MERGE_RESOLUTION|>--- conflicted
+++ resolved
@@ -84,14 +84,7 @@
 
 int pn_i_snprintf(char *buf, size_t count, const char *fmt, ...);
 int pn_i_vsnprintf(char *buf, size_t count, const char *fmt, va_list ap);
-#endif
 
-<<<<<<< HEAD
-#if defined _MSC_VER || defined _OPENVMS
-#if !defined(va_copy)
-#define va_copy(d,s) ((d) = (s))
-#endif
-=======
 #define strcasecmp(A,B) (!pni_eq_nocase(A,B))
 #define strncasecmp(A,B,C) (!pni_eq_n_nocase(A,B,C))
 
@@ -105,7 +98,6 @@
 #if !defined(va_copy)
 #define va_copy(d,s) ((d) = (s))
 #endif
->>>>>>> 1781b4e9
 #endif
 
 #ifdef __cplusplus
