--- conflicted
+++ resolved
@@ -2412,9 +2412,6 @@
     self.doLeak(False, True)
 
   def testLeak(self):
-<<<<<<< HEAD
-    self.doLeak(False, False)
-=======
     self.doLeak(False, False)
 
 class IdleTimeoutEventTest(PeerTest):
@@ -2442,5 +2439,4 @@
   def testTimeoutWithZombieServerAndSASL(self):
     sasl = self.transport.sasl()
     sasl.client()
-    self.testTimeoutWithZombieServer()
->>>>>>> c5c1879f
+    self.testTimeoutWithZombieServer()