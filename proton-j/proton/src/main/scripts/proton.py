# Licensed to the Apache Software Foundation (ASF) under one
# or more contributor license agreements.  See the NOTICE file
# distributed with this work for additional information
# regarding copyright ownership.  The ASF licenses this file
# to you under the Apache License, Version 2.0 (the
# "License"); you may not use this file except in compliance
# with the License.  You may obtain a copy of the License at
#
#   http://www.apache.org/licenses/LICENSE-2.0
#
# Unless required by applicable law or agreed to in writing,
# software distributed under the License is distributed on an
# "AS IS" BASIS, WITHOUT WARRANTIES OR CONDITIONS OF ANY
# KIND, either express or implied.  See the License for the
# specific language governing permissions and limitations
# under the License.
#

from uuid import UUID

from org.apache.qpid.proton.engine import EndpointState, TransportException, Sasl, SslDomain
from org.apache.qpid.proton.engine.impl import ConnectionImpl, SessionImpl, \
    SenderImpl, ReceiverImpl, TransportImpl
<<<<<<< HEAD
from org.apache.qpid.proton.engine.impl.ssl import SslDomainImpl, SslPeerDetailsImpl

from org.apache.qpid.proton.message import Message as MessageImpl, \
    MessageFormat
from org.apache.qpid.proton.type.messaging import Source, Target, Accepted
from org.apache.qpid.proton.type import UnsignedInteger
=======
from org.apache.qpid.proton.message import MessageFormat
from org.apache.qpid.proton.message.impl import MessageImpl
from org.apache.qpid.proton.messenger import AcceptMode, MessengerException, Status
from org.apache.qpid.proton.messenger.impl import MessengerImpl
from org.apache.qpid.proton.amqp.messaging import Source, Target, Accepted, AmqpValue
from org.apache.qpid.proton.amqp import UnsignedInteger
>>>>>>> d21ef5ee
from jarray import zeros
from java.util import EnumSet, UUID as JUUID

LANGUAGE = "Java"

class Skipped(Exception):
  skipped = True

PN_SESSION_WINDOW = TransportImpl.SESSION_WINDOW

PENDING = "PENDING"
ACCEPTED = "ACCEPTED"
REJECTED = "REJECTED"

STATUSES = {
  Status.ACCEPTED: ACCEPTED,
  Status.REJECTED: REJECTED,
  Status.PENDING: PENDING,
  Status.UNKNOWN: None
  }

MANUAL = "MANUAL"
AUTOMATIC = "AUTOMATIC"

_ACCEPT_MODE2CONST = {
  AcceptMode.AUTO: AUTOMATIC,
  AcceptMode.MANUAL: MANUAL
  }
_CONST2ACCEPT_MODE = {
  AUTOMATIC: AcceptMode.AUTO,
  MANUAL: AcceptMode.MANUAL
  }

class Endpoint(object):

  LOCAL_UNINIT = 1
  LOCAL_ACTIVE = 2
  LOCAL_CLOSED = 4
  REMOTE_UNINIT = 8
  REMOTE_ACTIVE = 16
  REMOTE_CLOSED = 32

  def __init__(self):
    self.condition = None

  @property
  def remote_condition(self):
    raise Skipped()

  @property
  def state(self):
    local = self.impl.getLocalState()
    remote = self.impl.getRemoteState()

    result = 0

    if (local == EndpointState.UNINITIALIZED):
      result = result | self.LOCAL_UNINIT
    elif (local == EndpointState.ACTIVE):
      result = result | self.LOCAL_ACTIVE
    elif (local == EndpointState.CLOSED):
      result = result | self.LOCAL_CLOSED

    if (remote == EndpointState.UNINITIALIZED):
      result = result | self.REMOTE_UNINIT
    elif (remote == EndpointState.ACTIVE):
      result = result | self.REMOTE_ACTIVE
    elif (remote == EndpointState.CLOSED):
      result = result | self.REMOTE_CLOSED

    return result

  def _enums(self, mask):
    local = []
    if (self.LOCAL_UNINIT | mask):
      local.append(EndpointState.UNINITIALIZED)
    if (self.LOCAL_ACTIVE | mask):
      local.append(EndpointState.ACTIVE)
    if (self.LOCAL_CLOSED | mask):
      local.append(EndpointState.CLOSED)

    remote = []
    if (self.REMOTE_UNINIT | mask):
      remote.append(EndpointState.UNINITIALIZED)
    if (self.REMOTE_ACTIVE | mask):
      remote.append(EndpointState.ACTIVE)
    if (self.REMOTE_CLOSED | mask):
      remote.append(EndpointState.CLOSED)

    return EnumSet.of(*local), EnumSet.of(*remote)


  def open(self):
    self.impl.open()

  def close(self):
    self.impl.close()

class Condition:

  def __init__(self, name, description=None, info=None):
    self.name = name
    self.description = description
    self.info = info

  def __repr__(self):
    return "Condition(%s)" % ", ".join([repr(x) for x in
                                        (self.name, self.description, self.info)
                                        if x])

  def __eq__(self, o):
    if not isinstance(o, Condition): return False
    return self.name == o.name and \
        self.description == o.description and \
        self.info == o.info

def wrap_connection(impl):
  if impl: return Connection(_impl = impl)

class Connection(Endpoint):

  def __init__(self, _impl=None):
    self.impl = _impl or ConnectionImpl()

  @property
  def writable(self):
    raise Skipped()

  def session(self):
    return wrap_session(self.impl.session())

  def session_head(self, mask):
    return wrap_session(self.impl.sessionHead(*self._enums(mask)))

  def link_head(self, mask):
    return wrap_link(self.impl.linkHead(*self._enums(mask)))

  @property
  def work_head(self):
    return wrap_delivery(self.impl.getWorkHead())

  def _get_container(self):
    return self.impl.getContainer()
  def _set_container(self, container):
    self.impl.setContainer(container)
  container = property(_get_container, _set_container)


  def _get_hostname(self):
      return self.impl.getHostname()
  def _set_hostname(self, hostname):
      self.impl.setHostname(hostname)
  hostname = property(_get_hostname, _set_hostname)

  def _get_remote_container(self):
    return self.impl.getRemoteContainer()
  def _set_remote_container(self, container):
    self.impl.setRemoteContainer(container)
  remote_container = property(_get_remote_container, _set_remote_container)


  def _get_remote_hostname(self):
      return self.impl.getRemoteHostname()
  def _set_remote_hostname(self, hostname):
      self.impl.setRemoteHostname(hostname)
  remote_hostname = property(_get_remote_hostname, _set_remote_hostname)

  @property
  def offered_capabilities(self):
    return DataDummy()


def wrap_session(impl):
  # XXX
  if impl: return Session(impl)

class Session(Endpoint):

  def __init__(self, impl):
    self.impl = impl

  @property
  def connection(self):
    return wrap_connection(self.impl.getConnection())

  def sender(self, name):
    return wrap_link(self.impl.sender(name))

  def receiver(self, name):
    return wrap_link(self.impl.receiver(name))

def wrap_link(impl):
  if impl is None: return None
  elif isinstance(impl, SenderImpl):
    return Sender(impl)
  elif isinstance(impl, ReceiverImpl):
    return Receiver(impl)
  else:
    raise Exception("unknown type")

class Link(Endpoint):

  def __init__(self, impl):
    self.impl = impl

  @property
  def source(self):
    if self.impl.getSource() is None:
      self.impl.setSource(Source())
    return Terminus(self.impl.getSource())

  @property
  def target(self):
    if self.impl.getTarget() is None:
      self.impl.setTarget(Target())
    return Terminus(self.impl.getTarget())

  @property
  def remote_source(self):
    return Terminus(self.impl.getRemoteSource())
  @property
  def remote_target(self):
    return Terminus(self.impl.getRemoteTarget())

  @property
  def session(self):
    return wrap_session(self.impl.getSession())

  def delivery(self, tag):
    return wrap_delivery(self.impl.delivery(tag))

  @property
  def current(self):
    return wrap_delivery(self.impl.current())

  def advance(self):
    return self.impl.advance()

  @property
  def unsettled(self):
    return self.impl.getUnsettled()

  @property
  def credit(self):
    return self.impl.getCredit()

  @property
  def available(self):
    raise Skipped()

  @property
  def queued(self):
    return self.impl.getQueued()

  def next(self, mask):
    return wrap_link(self.impl.next(*self._enums(mask)))

class DataDummy:

  def format(self):
    pass

  def put_array(self, *args, **kwargs):
    raise Skipped()

class Terminus(object):

  UNSPECIFIED = None

  def __init__(self, impl):
    self.impl = impl
    self.type = None
    self.timeout = None
    self.durability = None
    self.expiry_policy = None
    self.dynamic = None
    self.properties = DataDummy()
    self.outcomes = DataDummy()
    self.filter = DataDummy()
    self.capabilities = DataDummy()

  def _get_address(self):
    return self.impl.getAddress()
  def _set_address(self, address):
    self.impl.setAddress(address)
  address = property(_get_address, _set_address)

  def _get_timeout(self):
    return self.impl.getTimeout()
  def _set_timeout(self, t):
    if t is not None:
      t = UnsignedInteger(t)
    return self.impl.setTimeout(t)
  timeout = property(_get_timeout, _set_timeout)

  def copy(self, src):
    self.address = src.address

class Sender(Link):

  def offered(self, n):
    raise Skipped()

  def send(self, bytes):
    return self.impl.send(bytes, 0, len(bytes))

  def drained(self):
    self.impl.drained()

class Receiver(Link):

  def flow(self, n):
    self.impl.flow(n)

  def drain(self, n):
    self.impl.drain(n)

  def recv(self, size):
    output = zeros(size, "b")
    n = self.impl.recv(output, 0, size)
    if n >= 0:
      return output.tostring()[:n]
    elif n == TransportImpl.END_OF_STREAM:
      return None
    else:
      raise Exception(n)

def wrap_delivery(impl):
  if impl: return Delivery(impl)

class Delivery(object):

  RECEIVED = 1
  ACCEPTED = 2
  REJECTED = 3
  RELEASED = 4
  MODIFIED = 5

  def __init__(self, impl):
    self.impl = impl

  @property
  def tag(self):
    return self.impl.getTag().tostring()

  @property
  def writable(self):
    return self.impl.isWritable()

  @property
  def readable(self):
    return self.impl.isReadable()

  @property
  def updated(self):
    return self.impl.isUpdated()

  def update(self, disp):
    if disp == self.ACCEPTED:
      self.impl.disposition(Accepted.getInstance())
    else:
      raise Exception("xxx: %s" % disp)

  @property
  def remote_state(self):
    rd = self.impl.getRemoteState()
    if(rd == Accepted.getInstance()):
      return self.ACCEPTED
    else:
      raise Exception("xxx: %s" % rd)

  @property
  def local_state(self):
    ld = self.impl.getLocalState()
    if(ld == Accepted.getInstance()):
      return self.ACCEPTED
    else:
      raise Exception("xxx: %s" % ld)

  def settle(self):
    self.impl.settle()

  @property
  def settled(self):
    return self.impl.remotelySettled()

  @property
  def work_next(self):
    return wrap_delivery(self.impl.getWorkNext())

class Transport(object):

  TRACE_OFF = 0
  TRACE_RAW = 1
  TRACE_FRM = 2
  TRACE_DRV = 4

  def __init__(self):
    self.impl = TransportImpl()

  def trace(self, mask):
    # XXX: self.impl.trace(mask)
    pass

  def bind(self, connection):
    self.impl.bind(connection.impl)

  def output(self, size):
    """ has the transport produce up to size bytes returning what was
        produced to the caller"""
    output = zeros(size, "b")
    n = self.impl.output(output, 0, size)
    if n >= 0:
      return output.tostring()[:n]
    elif n == TransportImpl.END_OF_STREAM:
      return None
    else:
      raise Exception("XXX: %s" % n)

  def input(self, bytes):
    return self.impl.input(bytes, 0, len(bytes))

  def _get_max_frame_size(self):
    #return pn_transport_get_max_frame(self._trans)
    raise Skipped()

  def _set_max_frame_size(self, value):
    #pn_transport_set_max_frame(self._trans, value)
    raise Skipped()

  max_frame_size = property(_get_max_frame_size, _set_max_frame_size,
                            doc="""
Sets the maximum size for received frames (in bytes).
""")

  @property
  def remote_max_frame_size(self):
    #return pn_transport_get_remote_max_frame(self._trans)
    raise Skipped()

  # AMQP 1.0 idle-time-out
  def _get_idle_timeout(self):
    #return pn_transport_get_idle_timeout(self._trans)
    raise Skipped()

  def _set_idle_timeout(self, value):
    #pn_transport_set_idle_timeout(self._trans, value)
    raise Skipped()

  idle_timeout = property(_get_idle_timeout, _set_idle_timeout,
                          doc="""
The idle timeout of the connection (in milliseconds).
""")

  @property
  def remote_idle_timeout(self):
    #return pn_transport_get_remote_idle_timeout(self._trans)
    raise Skipped()

  @property
  def frames_output(self):
    #return pn_transport_get_frames_output(self._trans)
    raise Skipped()

  @property
  def frames_input(self):
    #return pn_transport_get_frames_input(self._trans)
    raise Skipped()

class symbol(unicode):

  def __repr__(self):
    return "symbol(%s)" % unicode.__repr__(self)

class Data(object):

  SYMBOL = None

  def __init__(self, *args, **kwargs):
    raise Skipped()

class Timeout(Exception):
  pass

class Messenger(object):

  def __init__(self, *args, **kwargs):
    #comment out or remove line below to enable messenger tests
    raise Skipped()
    self.impl = MessengerImpl()

  def start(self):
    self.impl.start()

  def stop(self):
    self.impl.stop()

  def subscribe(self, source):
    self.impl.subscribe(source)

  def put(self, message):
    self.impl.put(message.impl)
    return self.impl.outgoingTracker()

  def send(self):
    self.impl.send()

  def recv(self, n):
    self.impl.recv(n)

  def get(self, message=None):
    if message is None:
      self.impl.get()
    else:
      message.impl = self.impl.get()
    return self.impl.incomingTracker()

  @property
  def outgoing(self):
    return self.impl.outgoing()

  @property
  def incoming(self):
    return self.impl.incoming()

  def _get_accept_mode(self):
    return _ACCEPT_MODE2CONST(self.impl.getAcceptMode())
  def _set_accept_mode(self, mode):
    mode = _CONST2ACCEPT_MODE[mode]
    self.impl.setAcceptMode(mode)
  accept_mode = property(_get_accept_mode, _set_accept_mode)

  def accept(self, tracker=None):
    if tracker is None:
      tracker = self.impl.incomingTracker()
      flags = self.impl.CUMULATIVE
    else:
      flags = 0
    self.impl.accept(tracker, flags)

  def reject(self, tracker=None):
    if tracker is None:
      tracker = self.impl.incomingTracker()
      flags = self.impl.CUMULATIVE
    else:
      flags = 0
    self.impl.reject(tracker, flags)

  def settle(self, tracker=None):
    if tracker is None:
      tracker = self.impl.outgoingTracker()
      flags = self.impl.CUMULATIVE
    else:
      flags = 0
    self.impl.settle(tracker, flags)

  def status(self, tracker):
    return STATUSES[self.impl.getStatus(tracker)]

  def _get_incoming_window(self):
    return self.impl.getIncomingWindow()
  def _set_incoming_window(self, window):
    self.impl.setIncomingWindow(window)
  incoming_window = property(_get_incoming_window, _set_incoming_window)

  def _get_outgoing_window(self):
    return self.impl.getOutgoingWindow()
  def _set_outgoing_window(self, window):
    self.impl.setOutgoingWindow(window)
  outgoing_window = property(_get_outgoing_window, _set_outgoing_window)


class Message(object):

  AMQP = MessageFormat.AMQP
  TEXT = MessageFormat.TEXT
  DATA = MessageFormat.DATA
  JSON = MessageFormat.JSON

  DEFAULT_PRIORITY = MessageImpl.DEFAULT_PRIORITY

  def __init__(self):
    self.impl = MessageImpl()

  def clear(self):
    self.impl.clear()

  def save(self):
    saved = self.impl.save()
    if saved is None:
      saved = ""
    elif not isinstance(saved, unicode):
      saved = saved.tostring()
    return saved

  def load(self, data):
    self.impl.load(data)

  def encode(self):
    size = 1024
    output = zeros(size, "b")
    while True:
      n = self.impl.encode(output, 0, size)
      # XXX: need to check for overflow
      if n > 0:
        return output.tostring()[:n]
      else:
        raise Exception(n)

  def decode(self, data):
    self.impl.decode(data,0,len(data))

  def _get_id(self):
    id = self.impl.getMessageId()
    if isinstance(id, JUUID):
      id = UUID( id.toString() )
    return id
  def _set_id(self, value):
    if isinstance(value, UUID):
      value = JUUID.fromString( str(value) )
    return self.impl.setMessageId(value)
  id = property(_get_id, _set_id)

  def _get_correlation_id(self):
    id = self.impl.getCorrelationId()
    if isinstance(id, JUUID):
      id = UUID( id.toString() )
    return id
  def _set_correlation_id(self, value):
    if isinstance(value, UUID):
      value = JUUID.fromString( str(value) )
    return self.impl.setCorrelationId(value)
  correlation_id = property(_get_correlation_id, _set_correlation_id)

  def _get_ttl(self):
    return self.impl.getTtl()
  def _set_ttl(self, ttl):
    self.impl.setTtl(ttl)
  ttl = property(_get_ttl, _set_ttl)

  def _get_priority(self):
    return self.impl.getPriority()
  def _set_priority(self, priority):
    self.impl.setPriority(priority)
  priority = property(_get_priority, _set_priority)

  def _get_address(self):
    return self.impl.getAddress()
  def _set_address(self, address):
    self.impl.setAddress(address)
  address = property(_get_address, _set_address)

  def _get_subject(self):
    return self.impl.getSubject()
  def _set_subject(self, subject):
    self.impl.setSubject(subject)
  subject = property(_get_subject, _set_subject)

  def _get_user_id(self):
    u = self.impl.getUserId()
    if u is None: return ""
    else: return u.tostring()
  def _set_user_id(self, user_id):
    self.impl.setUserId(user_id)
  user_id = property(_get_user_id, _set_user_id)

  def _get_reply_to(self):
    return self.impl.getReplyTo()
  def _set_reply_to(self, reply_to):
    self.impl.setReplyTo(reply_to)
  reply_to = property(_get_reply_to, _set_reply_to)

  def _get_reply_to_group_id(self):
    return self.impl.getReplyToGroupId()
  def _set_reply_to_group_id(self, reply_to_group_id):
    self.impl.setReplyToGroupId(reply_to_group_id)
  reply_to_group_id = property(_get_reply_to_group_id, _set_reply_to_group_id)

  def _get_group_id(self):
    return self.impl.getGroupId()
  def _set_group_id(self, group_id):
    self.impl.setGroupId(group_id)
  group_id = property(_get_group_id, _set_group_id)

  def _get_group_sequence(self):
    return self.impl.getGroupSequence()
  def _set_group_sequence(self, group_sequence):
    self.impl.setGroupSequence(group_sequence)
  group_sequence = property(_get_group_sequence, _set_group_sequence)

  def _is_first_acquirer(self):
    return self.impl.isFirstAcquirer()
  def _set_first_acquirer(self, b):
    self.impl.setFirstAcquirer(b)
  first_acquirer = property(_is_first_acquirer, _set_first_acquirer)

  def _get_expiry_time(self):
    return self.impl.getExpiryTime()
  def _set_expiry_time(self, expiry_time):
    self.impl.setExpiryTime(expiry_time)
  expiry_time = property(_get_expiry_time, _set_expiry_time)

  def _is_durable(self):
    return self.impl.isDurable()
  def _set_durable(self, durable):
    self.impl.setDurable(durable)
  durable = property(_is_durable, _set_durable)

  def _get_delivery_count(self):
    return self.impl.getDeliveryCount()
  def _set_delivery_count(self, delivery_count):
    self.impl.setDeliveryCount(delivery_count)
  delivery_count = property(_get_delivery_count, _set_delivery_count)

  def _get_creation_time(self):
    return self.impl.getCreationTime()
  def _set_creation_time(self, creation_time):
    self.impl.setCreationTime(creation_time)
  creation_time = property(_get_creation_time, _set_creation_time)

  def _get_content_type(self):
    return self.impl.getContentType()
  def _set_content_type(self, content_type):
    self.impl.setContentType(content_type)
  content_type = property(_get_content_type, _set_content_type)

  def _get_content_encoding(self):
    return self.impl.getContentEncoding()
  def _set_content_encoding(self, content_encoding):
    self.impl.setContentEncoding(content_encoding)
  content_encoding = property(_get_content_encoding, _set_content_encoding)

  def _get_format(self):
    return self.impl.getFormat()
  def _set_format(self, format):
    self.impl.setMessageFormat(format)
  format = property(_get_format, _set_format)

  def _get_body(self):
    body = self.impl.getBody()
    if isinstance(body, AmqpValue):
      return body.getValue()
    else:
      return body
  def _set_body(self, body):
    self.impl.setBody(AmqpValue(body))
  body = property(_get_body, _set_body)


class SASL(object):

  OK = Sasl.PN_SASL_OK
  AUTH = Sasl.PN_SASL_AUTH

  def __init__(self,transport):
    self._sasl = transport.impl.sasl()

  def mechanisms(self, mechanisms):
    self._sasl.setMechanisms(mechanisms.split())

  def client(self):
    self._sasl.client()

  def server(self):
    self._sasl.server()

  def send(self, data):
    self._sasl.send(data, 0, len(data))

  def recv(self):
    size = 4096
    output = zeros(size, "b")
    n = self._sasl.recv(output, 0, size)
    if n >= 0:
      return output.tostring()[:n]
    elif n == TransportImpl.END_OF_STREAM:
      return None
    else:
      raise Exception(n)

  def _get_outcome(self):
    value = self._sasl.getOutcome()
    if value == Sasl.PN_SASL_NONE:
      return None
    else:
      return value
  def _set_outcome(self, outcome):
    self.impl.setOutcome(outcome)

  outcome = property(_get_outcome, _set_outcome)

  def done(self, outcome):
    self._sasl.done(outcome)

  def plain(self, user, password):
    self._sasl.plain(user,password)

class SSLException(Exception):
  pass

class SSLUnavailable(SSLException):
  pass

class SSLDomain(object):

  MODE_SERVER = SslDomain.Mode.SERVER
  MODE_CLIENT = SslDomain.Mode.CLIENT
  VERIFY_PEER = SslDomain.VerifyMode.VERIFY_PEER
  ANONYMOUS_PEER = SslDomain.VerifyMode.ANONYMOUS_PEER

  def __init__(self, mode):
    self._domain = SslDomainImpl()
    self._domain.init(mode)

  def set_credentials(self, cert_file, key_file, password):
    self._domain.setCredentials(cert_file, key_file, password)

  def set_trusted_ca_db(self, certificate_db):
    self._domain.setTrustedCaDb(certificate_db)

  def set_peer_authentication(self, verify_mode, trusted_CAs=None):
    self._domain.setPeerAuthentication(verify_mode)
    if trusted_CAs is not None:
      self._domain.setTrustedCaDb(trusted_CAs)

  def allow_unsecured_client(self, allow_unsecured = True):
    self._domain.allowUnsecuredClient(allow_unsecured)

class SSLSessionDetails(object):

  def __init__(self, session_id):
    self._session_details = SslPeerDetailsImpl(session_id, 1)

class SSL(object):

  def __init__(self, transport, domain, session_details=None):

    internal_session_details = None
    if session_details:
      internal_session_details = session_details._session_details

    self._ssl = transport.impl.ssl(domain._domain, internal_session_details)
    self._session_details = session_details

  def init(self, mode):
    self._ssl.init(mode)

  def get_session_details(self):
    return self._session_details

  def cipher_name(self):
    return self._ssl.getCipherName()

  def protocol_name(self):
    return self._ssl.getProtocolName()

<<<<<<< HEAD
__all__ = [
           "LANGUAGE",
           "PN_SESSION_WINDOW",
           "Condition",
           "Connection",
           "Data",
           "Delivery",
           "Endpoint",
           "Link",
           "Message",
           "MessageException",
           "Messenger",
           "MessengerException",
           "ProtonException",
           "Receiver",
           "SASL",
           "Sender",
           "Session",
           "SSL",
           "SSLDomain",
           "SSLException",
           "SSLSessionDetails",
           "SSLUnavailable",
           "Terminus",
           "Timeout",
           "Transport",
           "TransportException",
           "symbol"]
=======
  def allow_unsecured_client(self):
     self._ssl.allowUnsecuredClient(True)

__all__ = ["Messenger", "Message", "ProtonException", "MessengerException",
           "MessageException", "Timeout", "Condition", "Data", "Endpoint",
           "Connection", "Session", "Link", "Terminus", "Sender", "Receiver",
           "Delivery", "Transport", "TransportException", "SASL", "SSL",
           "SSLException", "SSLUnavailable", "PN_SESSION_WINDOW", "symbol",
           "MANUAL", "PENDING", "ACCEPTED", "REJECTED"]
>>>>>>> d21ef5ee
<|MERGE_RESOLUTION|>--- conflicted
+++ resolved
@@ -21,21 +21,13 @@
 from org.apache.qpid.proton.engine import EndpointState, TransportException, Sasl, SslDomain
 from org.apache.qpid.proton.engine.impl import ConnectionImpl, SessionImpl, \
     SenderImpl, ReceiverImpl, TransportImpl
-<<<<<<< HEAD
 from org.apache.qpid.proton.engine.impl.ssl import SslDomainImpl, SslPeerDetailsImpl
-
-from org.apache.qpid.proton.message import Message as MessageImpl, \
-    MessageFormat
-from org.apache.qpid.proton.type.messaging import Source, Target, Accepted
-from org.apache.qpid.proton.type import UnsignedInteger
-=======
 from org.apache.qpid.proton.message import MessageFormat
 from org.apache.qpid.proton.message.impl import MessageImpl
 from org.apache.qpid.proton.messenger import AcceptMode, MessengerException, Status
 from org.apache.qpid.proton.messenger.impl import MessengerImpl
 from org.apache.qpid.proton.amqp.messaging import Source, Target, Accepted, AmqpValue
 from org.apache.qpid.proton.amqp import UnsignedInteger
->>>>>>> d21ef5ee
 from jarray import zeros
 from java.util import EnumSet, UUID as JUUID
 
@@ -892,9 +884,11 @@
   def protocol_name(self):
     return self._ssl.getProtocolName()
 
-<<<<<<< HEAD
 __all__ = [
            "LANGUAGE",
+           "MANUAL",
+           "PENDING",
+           "REJECTED",
            "PN_SESSION_WINDOW",
            "Condition",
            "Connection",
@@ -920,15 +914,4 @@
            "Timeout",
            "Transport",
            "TransportException",
-           "symbol"]
-=======
-  def allow_unsecured_client(self):
-     self._ssl.allowUnsecuredClient(True)
-
-__all__ = ["Messenger", "Message", "ProtonException", "MessengerException",
-           "MessageException", "Timeout", "Condition", "Data", "Endpoint",
-           "Connection", "Session", "Link", "Terminus", "Sender", "Receiver",
-           "Delivery", "Transport", "TransportException", "SASL", "SSL",
-           "SSLException", "SSLUnavailable", "PN_SESSION_WINDOW", "symbol",
-           "MANUAL", "PENDING", "ACCEPTED", "REJECTED"]
->>>>>>> d21ef5ee
+           "symbol"]